--- conflicted
+++ resolved
@@ -46,11 +46,8 @@
         limit_worker_concurrency: int,
         no_register: bool,
         conv_template: str,
-<<<<<<< HEAD
+        context_len: int,
         temp_img_dir: str,
-=======
-        context_len: int,
->>>>>>> c8507a9f
     ):
         super().__init__(
             controller_addr,
@@ -66,11 +63,8 @@
         self.proxy_url = proxy_url
         self.api_key = api_key
         self.proxy_model = proxy_model
-<<<<<<< HEAD
+        self.context_len = context_len
         self.temp_img_dir = temp_img_dir
-=======
-        self.context_len = context_len
->>>>>>> c8507a9f
 
         logger.info(
             f"Loading the model {self.model_names} on worker {worker_id}, worker type: Openai api proxy worker..."
@@ -344,14 +338,10 @@
     parser.add_argument(
         "--conv-template", type=str, default=None, help="Conversation prompt template."
     )
-<<<<<<< HEAD
+    parser.add_argument("--context-len", type=int, default=None)
     parser.add_argument(
         "--temp-img-dir", type=str, default=None
     )
-=======
-    parser.add_argument("--context-len", type=int, default=None)
-
->>>>>>> c8507a9f
 
     args = parser.parse_args()
     
@@ -367,10 +357,7 @@
         args.limit_worker_concurrency,
         args.no_register,
         args.conv_template,
-<<<<<<< HEAD
+        args.context_len,
         args.temp_img_dir,
-=======
-        args.context_len,
->>>>>>> c8507a9f
     )
     uvicorn.run(app, host=args.host, port=args.port, log_level="info")